import Product from "../models/Product.js";
import InventoryBatch from "../models/InventoryBatch.js";
import { catchAsync, AppError } from "../middleware/errorHandler.js";
import config from "../config/config.js";
import mongoose from "mongoose";

// Helper function to parse sort parameter
const parseSort = (sortStr) => {
  const sortObj = {};
  if (sortStr.startsWith("-")) {
    sortObj[sortStr.slice(1)] = -1;
  } else {
    sortObj[sortStr] = 1;
  }
  return sortObj;
};

// Get all products with filtering, sorting, and pagination
export const getAllProducts = catchAsync(async (req, res, next) => {
  const {
    page = 1,
    limit = config.defaultPageSize,
    category,
    search,
    barcode,
    sort = "-createdAt",
    lowStock,
  } = req.query;

  // Build filter object
  const filter = { isActive: true };

  if (category) {
    filter.category = new RegExp(category, "i");
  }

  // Enhanced search to prioritize barcode
  if (search) {
    // Check if search term looks like a barcode (numeric and long)
    const isBarcodeLike = /^\d{8,}$/.test(search.trim());

    if (isBarcodeLike) {
      // Prioritize exact barcode match
      filter.$or = [
        { barcode: search.trim() },
        { name: new RegExp(search, "i") },
        { description: new RegExp(search, "i") },
        { category: new RegExp(search, "i") },
      ];
    } else {
      filter.$or = [
        { name: new RegExp(search, "i") },
        { description: new RegExp(search, "i") },
        { category: new RegExp(search, "i") },
        { barcode: new RegExp(search, "i") },
      ];
    }
  }

  // Direct barcode search
  if (barcode) {
    filter.barcode = barcode.trim();
  }

  if (lowStock === "true") {
    filter.$expr = { $lte: ["$quantity", "$lowStockThreshold"] };
  }

  // Calculate pagination
  const skip = (page - 1) * limit;
  const limitNum = Math.min(limit, config.maxPageSize);

  // Execute query with special handling for barcode search
  let query = Product.find(filter);

  // If searching by barcode-like term, sort by barcode match first
  if (search && /^\d{8,}$/.test(search.trim())) {
    // Create a custom sort that prioritizes exact barcode matches
    const barcodeSort = {
      $cond: [{ $eq: ["$barcode", search.trim()] }, 0, 1],
    };

    const products = await Product.aggregate([
      { $match: filter },
      {
        $addFields: {
          barcodeMatchPriority: barcodeSort,
        },
      },
      { $sort: { barcodeMatchPriority: 1, ...parseSort(sort) } },
      { $skip: skip },
      { $limit: limitNum },
    ]);

    const total = await Product.countDocuments(filter);
    const totalPages = Math.ceil(total / limitNum);

    return res.status(200).json({
      status: "success",
      results: products.length,
      pagination: {
        currentPage: parseInt(page),
        totalPages,
        totalItems: total,
        itemsPerPage: limitNum,
        hasNextPage: page < totalPages,
        hasPrevPage: page > 1,
      },
      data: {
        products,
      },
    });
  } else {
    query = query.sort(sort);
  }

  const products = await query.skip(skip).limit(limitNum).lean();

  // Get total count for pagination
  const total = await Product.countDocuments(filter);
  const totalPages = Math.ceil(total / limitNum);

  res.status(200).json({
    status: "success",
    results: products.length,
    pagination: {
      currentPage: parseInt(page),
      totalPages,
      totalItems: total,
      itemsPerPage: limitNum,
      hasNextPage: page < totalPages,
      hasPrevPage: page > 1,
    },
    data: {
      products,
    },
  });
});

// Get single product by ID
export const getProduct = catchAsync(async (req, res, next) => {
  // Validate ObjectId format
  if (!mongoose.Types.ObjectId.isValid(req.params.id)) {
    return next(new AppError("Invalid product ID format", 400));
  }

  const product = await Product.findById(req.params.id);

  if (!product || !product.isActive) {
    return next(new AppError("Product not found", 404));
  }

  res.status(200).json({
    status: "success",
    data: {
      product,
    },
  });
});

// Get product by barcode
export const getProductByBarcode = catchAsync(async (req, res, next) => {
  const { barcode } = req.params;

  if (!barcode || barcode.trim() === "") {
    return next(new AppError("Barcode is required", 400));
  }

  const product = await Product.findOne({
    barcode: barcode.trim(),
    isActive: true,
  });

  if (!product) {
    return next(new AppError("Product not found", 404));
  }

  res.status(200).json({
    status: "success",
    data: {
      product,
    },
  });
});

// Create new product
export const createProduct = catchAsync(async (req, res, next) => {
  try {
    const productData = {
      ...req.body,
      lowStockThreshold:
        req.body.lowStockThreshold || config.defaultLowStockThreshold,
    };

    // Enhanced barcode validation
    if (productData.barcode) {
      const trimmedBarcode = productData.barcode.toString().trim();

      if (trimmedBarcode === "") {
        return next(
          new AppError("Barcode cannot be empty or just whitespace", 400)
        );
      }

      const existingProduct = await Product.findOne({
        barcode: trimmedBarcode,
        isActive: true,
      });

      if (existingProduct) {
        return next(
          new AppError("Product with this barcode already exists", 400)
        );
      }

      productData.barcode = trimmedBarcode;
    }

    // Validate prices
    if (
      productData.buyPrice !== undefined &&
      productData.sellPrice !== undefined
    ) {
      const buyPrice = parseFloat(productData.buyPrice);
      const sellPrice = parseFloat(productData.sellPrice);

      if (isNaN(buyPrice) || isNaN(sellPrice)) {
        return next(new AppError("Invalid price values", 400));
      }

      if (sellPrice < buyPrice) {
        return next(
          new AppError(
            "Sell price must be greater than or equal to buy price",
            400
          )
        );
      }
    }

    const product = await Product.create(productData);

    res.status(201).json({
      status: "success",
      data: {
        product,
      },
    });
  } catch (error) {
    console.error("Product creation error:", error);

    // Handle specific MongoDB errors
    if (error.name === "ValidationError") {
      const message = Object.values(error.errors)
        .map((err) => err.message)
        .join(", ");
      return next(new AppError(`Validation Error: ${message}`, 400));
    }

    if (error.code === 11000) {
      return next(
        new AppError("Product with this barcode already exists", 400)
      );
    }

    return next(new AppError("Failed to create product", 500));
  }
});

// COMPLETELY REWRITTEN Update product function
// FIXED updateProduct function with corrected price validation
export const updateProduct = catchAsync(async (req, res, next) => {
  console.log("=== UPDATE PRODUCT START ===");
  console.log("Product ID:", req.params.id);
  console.log("Raw Request Body:", JSON.stringify(req.body, null, 2));

  try {
    // 1. Validate ObjectId format first
    if (!mongoose.Types.ObjectId.isValid(req.params.id)) {
      console.log("❌ Invalid ObjectId format");
      return next(new AppError("Invalid product ID format", 400));
    }

    // 2. Find existing product
    const existingProduct = await Product.findById(req.params.id);
    console.log("Existing product found:", !!existingProduct);

    if (!existingProduct) {
      console.log("❌ Product not found");
      return next(new AppError("Product not found", 404));
    }

    if (!existingProduct.isActive) {
      console.log("❌ Product is not active");
      return next(new AppError("Product not found", 404));
    }

    console.log("✅ Existing product:", {
      id: existingProduct._id,
      name: existingProduct.name,
      buyPrice: existingProduct.buyPrice,
      sellPrice: existingProduct.sellPrice,
      barcode: existingProduct.barcode,
    });

    // 3. Build update data - ONLY include fields that are actually changing
    const updateData = {};

    // List of fields that can be updated
    const allowedFields = [
      "name",
      "category",
      "buyPrice", 
      "sellPrice",
      "quantity",
      "description",
      "image",
      "barcode",
      "lowStockThreshold",
    ];

    // Only add fields that are present and different
    allowedFields.forEach((field) => {
      if (req.body.hasOwnProperty(field)) {
        const newValue = req.body[field];
        const oldValue = existingProduct[field];

        // Handle different field types appropriately
        if (field === "buyPrice" || field === "sellPrice") {
          const newNum = parseFloat(newValue);
          const oldNum = parseFloat(oldValue);
          if (!isNaN(newNum) && newNum !== oldNum) {
            updateData[field] = newNum;
          }
        } else if (field === "quantity" || field === "lowStockThreshold") {
          const newNum = parseInt(newValue);
          const oldNum = parseInt(oldValue);
          if (!isNaN(newNum) && newNum !== oldNum) {
            updateData[field] = newNum;
          }
        } else if (field === "barcode") {
          // Special handling for barcode
          const newBarcode =
            newValue === null || newValue === ""
              ? null
              : String(newValue).trim();
          if (newBarcode !== oldValue) {
            updateData[field] = newBarcode;
          }
        } else {
          // String fields
          const newStr = newValue === null ? null : String(newValue).trim();
          if (newStr !== oldValue) {
            updateData[field] = newStr;
          }
        }
      }
    });

    console.log("📝 Fields to update:", Object.keys(updateData));
    console.log("📝 Update data:", updateData);

    // 4. Validate barcode if it's being changed
    if (updateData.hasOwnProperty("barcode")) {
      console.log("🔍 Validating barcode change...");

      if (updateData.barcode === null || updateData.barcode === "") {
        console.log("✅ Removing barcode (set to null)");
        updateData.barcode = null;
      } else {
        const trimmedBarcode = String(updateData.barcode).trim();

        if (trimmedBarcode === "") {
          console.log("❌ Barcode cannot be just whitespace");
          return next(
            new AppError("Barcode cannot be empty or just whitespace", 400)
          );
        }

        // Check for barcode uniqueness only if it's different from current
        if (trimmedBarcode !== existingProduct.barcode) {
          console.log("🔍 Checking barcode uniqueness for:", trimmedBarcode);

          const duplicateProduct = await Product.findOne({
            barcode: trimmedBarcode,
            isActive: true,
            _id: { $ne: req.params.id },
          });

          if (duplicateProduct) {
            console.log("❌ Duplicate barcode found");
            return next(
              new AppError("Product with this barcode already exists", 400)
            );
          }
        }

        updateData.barcode = trimmedBarcode;
      }
    }

    // 5. FIXED PRICE VALIDATION - Ensure proper type handling
    let finalBuyPrice, finalSellPrice;

    // Determine final prices after update
    if (updateData.hasOwnProperty("buyPrice")) {
      finalBuyPrice = parseFloat(updateData.buyPrice);
    } else {
      finalBuyPrice = parseFloat(existingProduct.buyPrice);
    }

    if (updateData.hasOwnProperty("sellPrice")) {
      finalSellPrice = parseFloat(updateData.sellPrice);
    } else {
      finalSellPrice = parseFloat(existingProduct.sellPrice);
    }

    console.log("💰 Price validation:");
    console.log("  - Final buy price:", finalBuyPrice, typeof finalBuyPrice);
    console.log("  - Final sell price:", finalSellPrice, typeof finalSellPrice);

    // Validate that prices are numbers
    if (isNaN(finalBuyPrice) || isNaN(finalSellPrice)) {
      console.log("❌ Invalid price values - NaN detected");
      console.log("  - finalBuyPrice isNaN:", isNaN(finalBuyPrice));
      console.log("  - finalSellPrice isNaN:", isNaN(finalSellPrice));
      return next(new AppError("Invalid price values", 400));
    }

    // Validate price relationship
    if (finalSellPrice < finalBuyPrice) {
      console.log("❌ Sell price lower than buy price");
      console.log(`  - Sell: $${finalSellPrice}, Buy: $${finalBuyPrice}`);
      return next(
        new AppError(
          `Sell price ($${finalSellPrice}) must be greater than or equal to buy price ($${finalBuyPrice})`,
          400
        )
      );
    }

    console.log("✅ Price validation passed");

    // 6. Validate quantity if being updated
    if (updateData.hasOwnProperty("quantity")) {
      const quantity = parseInt(updateData.quantity);
      if (isNaN(quantity) || quantity < 0) {
        console.log("❌ Invalid quantity");
        return next(
          new AppError("Quantity must be a non-negative number", 400)
        );
      }
    }

    // 7. If no fields to update, return current product
    if (Object.keys(updateData).length === 0) {
      console.log("⚠️ No fields to update");
      return res.status(200).json({
        status: "success",
        data: {
          product: existingProduct,
        },
      });
    }

    // 8.a Ensure legacy stock (pre-batch) is captured as an initial batch
    const existingActiveQty = await InventoryBatch.getTotalAvailableQuantity(existingProduct._id);
    if (existingActiveQty === 0 && Number(existingProduct.quantity) > 0) {
      console.log("🧭 Capturing legacy stock into initial batch to enable FIFO");
      await InventoryBatch.create({
        productId: existingProduct._id,
        buyPrice: parseFloat(existingProduct.buyPrice),
        initialQuantity: Number(existingProduct.quantity),
        remainingQuantity: Number(existingProduct.quantity),
        purchaseDate: existingProduct.createdAt || new Date(Date.now() - 24 * 3600 * 1000),
        supplierName: "Legacy stock import",
        notes: "Auto-created from existing product.quantity to initialize FIFO"
      });
    }

    // 8.b If quantity is being increased, create an inventory batch instead of direct set
    let updatedProduct;
    const isQuantityProvided = updateData.hasOwnProperty("quantity");
    if (isQuantityProvided) {
      const newQuantity = parseInt(updateData.quantity);
      delete updateData.quantity; // prevent direct quantity mutation

      if (newQuantity > existingProduct.quantity) {
        const quantityToAdd = newQuantity - existingProduct.quantity;
        console.log("📦 Detected restock. Creating inventory batch for +", quantityToAdd);

        // Determine buyPrice to use for this new batch
        const batchBuyPrice = updateData.hasOwnProperty("buyPrice")
          ? parseFloat(updateData.buyPrice)
          : parseFloat(existingProduct.buyPrice);

        // Create inventory batch to honor FIFO
        await InventoryBatch.create({
          productId: existingProduct._id,
          batchNumber: undefined, // auto-generate
          buyPrice: batchBuyPrice,
          initialQuantity: quantityToAdd,
          remainingQuantity: quantityToAdd,
          purchaseDate: new Date(),
          supplierName: "Manual restock via product update",
          notes: "Auto-generated to preserve FIFO"
        });

        // Recompute product quantity from batches after restock
        await Product.updateQuantityFromBatches(existingProduct._id);
      } else if (newQuantity < existingProduct.quantity) {
        console.log("⚠️ Quantity decrease requested. Ignoring direct decrease to protect FIFO; quantities are derived from batches.");
      }
    }

    // Perform the remaining updates (name, prices, etc.)
    console.log("🚀 Performing database update...");

    updatedProduct = await Product.findByIdAndUpdate(
      req.params.id,
<<<<<<< HEAD
      updateData,
      {
        new: true,
        runValidators: true,
=======
      { $set: updateData },
      {
        new: true,
        runValidators: true,
        context: "query",
>>>>>>> 5deb29a5
      }
    );

    if (!updatedProduct) {
      console.log("❌ Product not found after update");
      return next(new AppError("Product not found", 404));
    }

    console.log("✅ Product updated successfully");

    // 9. After any potential restock, ensure quantity is in sync with batches
    await Product.updateQuantityFromBatches(updatedProduct._id);

    // 10. Return success response
    res.status(200).json({
      status: "success",
      data: {
        product: updatedProduct,
      },
    });
  } catch (error) {
    console.error("=== PRODUCT UPDATE ERROR ===");
    console.error("Error:", error);

    // Handle specific errors
    if (error.name === "ValidationError") {
      const messages = Object.values(error.errors).map((err) => err.message);
      console.log("❌ Validation errors:", messages);
      return next(
        new AppError(`Validation Error: ${messages.join(", ")}`, 400)
      );
    }

    if (error.name === "MongoServerError" && error.code === 11000) {
      console.log("❌ Duplicate key error");
      return next(new AppError("Duplicate field value detected", 400));
    }

    // Generic error
    console.log("❌ Unexpected error");
    return next(new AppError("Failed to update product", 500));
  }
});

// Delete product (soft delete)
export const deleteProduct = catchAsync(async (req, res, next) => {
  // Validate ObjectId format
  if (!mongoose.Types.ObjectId.isValid(req.params.id)) {
    return next(new AppError("Invalid product ID format", 400));
  }

  const product = await Product.findByIdAndUpdate(
    req.params.id,
    { isActive: false },
    { new: true }
  );

  if (!product) {
    return next(new AppError("Product not found", 404));
  }

  res.status(204).json({
    status: "success",
    data: null,
  });
});

// Get low stock products
export const getLowStockProducts = catchAsync(async (req, res, next) => {
  const products = await Product.find({
    isActive: true,
    $expr: { $lte: ["$quantity", "$lowStockThreshold"] },
  }).sort("quantity");

  res.status(200).json({
    status: "success",
    results: products.length,
    data: {
      products,
    },
  });
});

// Get product categories
export const getCategories = catchAsync(async (req, res, next) => {
  const categories = await Product.distinct("category", { isActive: true });

  res.status(200).json({
    status: "success",
    results: categories.length,
    data: {
      categories: categories.sort(),
    },
  });
});

// Update product quantity (for inventory management)
export const updateQuantity = catchAsync(async (req, res, next) => {
  // Validate ObjectId format
  if (!mongoose.Types.ObjectId.isValid(req.params.id)) {
    return next(new AppError("Invalid product ID format", 400));
  }

  const { quantity, operation = "set" } = req.body;

  if (!quantity && quantity !== 0) {
    return next(new AppError("Quantity is required", 400));
  }

  let updateOperation;
  if (operation === "add") {
    updateOperation = { $inc: { quantity } };
  } else if (operation === "subtract") {
    updateOperation = { $inc: { quantity: -quantity } };
  } else {
    updateOperation = { quantity };
  }

  const product = await Product.findByIdAndUpdate(
    req.params.id,
    updateOperation,
    {
      new: true,
      runValidators: true,
    }
  );

  if (!product || !product.isActive) {
    return next(new AppError("Product not found", 404));
  }

  if (product.quantity < 0) {
    return next(new AppError("Insufficient stock", 400));
  }

  res.status(200).json({
    status: "success",
    data: {
      product,
    },
  });
});

// Get products statistics
export const getProductStats = catchAsync(async (req, res, next) => {
  const stats = await Product.aggregate([
    {
      $match: { isActive: true },
    },
    {
      $group: {
        _id: null,
        totalProducts: { $sum: 1 },
        totalInventoryValue: {
          $sum: { $multiply: ["$sellPrice", "$quantity"] },
        },
        totalQuantity: { $sum: "$quantity" },
        averagePrice: { $avg: "$sellPrice" },
        lowStockCount: {
          $sum: {
            $cond: [{ $lte: ["$quantity", "$lowStockThreshold"] }, 1, 0],
          },
        },
      },
    },
  ]);

  const categoryStats = await Product.aggregate([
    {
      $match: { isActive: true },
    },
    {
      $group: {
        _id: "$category",
        count: { $sum: 1 },
        totalValue: { $sum: { $multiply: ["$sellPrice", "$quantity"] } },
        totalQuantity: { $sum: "$quantity" },
      },
    },
    {
      $sort: { count: -1 },
    },
  ]);

  res.status(200).json({
    status: "success",
    data: {
      overall: stats[0] || {
        totalProducts: 0,
        totalInventoryValue: 0,
        totalQuantity: 0,
        averagePrice: 0,
        lowStockCount: 0,
      },
      categories: categoryStats,
    },
  });
});

// Search products specifically for barcode lookup
export const searchProducts = catchAsync(async (req, res, next) => {
  const { query } = req.query;

  if (!query) {
    return next(new AppError("Search query is required", 400));
  }

  const filter = { isActive: true };
  const isBarcodeLike = /^\d{8,}$/.test(query.trim());

  if (isBarcodeLike) {
    // Prioritize exact barcode match
    filter.$or = [{ barcode: query.trim() }, { name: new RegExp(query, "i") }];
  } else {
    filter.$or = [
      { name: new RegExp(query, "i") },
      { barcode: new RegExp(query, "i") },
      { description: new RegExp(query, "i") },
      { category: new RegExp(query, "i") },
    ];
  }

  const products = await Product.find(filter)
    .sort(isBarcodeLike ? { barcode: 1 } : { name: 1 })
    .limit(50)
    .lean();

  res.status(200).json({
    status: "success",
    results: products.length,
    data: {
      products,
    },
  });
});<|MERGE_RESOLUTION|>--- conflicted
+++ resolved
@@ -310,7 +310,7 @@
     const allowedFields = [
       "name",
       "category",
-      "buyPrice", 
+      "buyPrice",
       "sellPrice",
       "quantity",
       "description",
@@ -464,17 +464,22 @@
     }
 
     // 8.a Ensure legacy stock (pre-batch) is captured as an initial batch
-    const existingActiveQty = await InventoryBatch.getTotalAvailableQuantity(existingProduct._id);
+    const existingActiveQty = await InventoryBatch.getTotalAvailableQuantity(
+      existingProduct._id
+    );
     if (existingActiveQty === 0 && Number(existingProduct.quantity) > 0) {
-      console.log("🧭 Capturing legacy stock into initial batch to enable FIFO");
+      console.log(
+        "🧭 Capturing legacy stock into initial batch to enable FIFO"
+      );
       await InventoryBatch.create({
         productId: existingProduct._id,
         buyPrice: parseFloat(existingProduct.buyPrice),
         initialQuantity: Number(existingProduct.quantity),
         remainingQuantity: Number(existingProduct.quantity),
-        purchaseDate: existingProduct.createdAt || new Date(Date.now() - 24 * 3600 * 1000),
+        purchaseDate:
+          existingProduct.createdAt || new Date(Date.now() - 24 * 3600 * 1000),
         supplierName: "Legacy stock import",
-        notes: "Auto-created from existing product.quantity to initialize FIFO"
+        notes: "Auto-created from existing product.quantity to initialize FIFO",
       });
     }
 
@@ -487,7 +492,10 @@
 
       if (newQuantity > existingProduct.quantity) {
         const quantityToAdd = newQuantity - existingProduct.quantity;
-        console.log("📦 Detected restock. Creating inventory batch for +", quantityToAdd);
+        console.log(
+          "📦 Detected restock. Creating inventory batch for +",
+          quantityToAdd
+        );
 
         // Determine buyPrice to use for this new batch
         const batchBuyPrice = updateData.hasOwnProperty("buyPrice")
@@ -503,13 +511,15 @@
           remainingQuantity: quantityToAdd,
           purchaseDate: new Date(),
           supplierName: "Manual restock via product update",
-          notes: "Auto-generated to preserve FIFO"
+          notes: "Auto-generated to preserve FIFO",
         });
 
         // Recompute product quantity from batches after restock
         await Product.updateQuantityFromBatches(existingProduct._id);
       } else if (newQuantity < existingProduct.quantity) {
-        console.log("⚠️ Quantity decrease requested. Ignoring direct decrease to protect FIFO; quantities are derived from batches.");
+        console.log(
+          "⚠️ Quantity decrease requested. Ignoring direct decrease to protect FIFO; quantities are derived from batches."
+        );
       }
     }
 
@@ -518,18 +528,10 @@
 
     updatedProduct = await Product.findByIdAndUpdate(
       req.params.id,
-<<<<<<< HEAD
       updateData,
       {
         new: true,
         runValidators: true,
-=======
-      { $set: updateData },
-      {
-        new: true,
-        runValidators: true,
-        context: "query",
->>>>>>> 5deb29a5
       }
     );
 
